--- conflicted
+++ resolved
@@ -1,8 +1,4 @@
-<<<<<<< HEAD
-FROM rwynn/monstache-builder-cache:1.0.21 AS build-app
-=======
 FROM rwynn/monstache-builder-cache-rel6:1.0.1 AS build-app
->>>>>>> 358a8ab8
 
 RUN mkdir /app
 
